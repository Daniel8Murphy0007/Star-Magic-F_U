{
<<<<<<< HEAD
  "type": "module",
=======
  "name": "star-magic-uqff",
  "version": "2.0.0",
  "description": "Unified Quantum Field Force (UQFF) Computational Engine - 79 Astrophysical Systems",
  "main": "index.js",
  "scripts": {
    "start": "node index.js",
    "test": "node integration_check.js",
    "demo": "node quick_demo.js",
    "verify": "node h154_verify.js"
  },
  "keywords": [
    "physics",
    "quantum",
    "field-theory",
    "astrophysics",
    "UQFF",
    "aetheric-propulsion"
  ],
  "author": "Daniel T. Murphy",
  "license": "MIT",
>>>>>>> a0843d4d
  "dependencies": {
    "@anthropic-ai/sdk": "^0.68.0"
  },
  "engines": {
    "node": ">=14.0.0"
  }
}<|MERGE_RESOLUTION|>--- conflicted
+++ resolved
@@ -1,7 +1,4 @@
 {
-<<<<<<< HEAD
-  "type": "module",
-=======
   "name": "star-magic-uqff",
   "version": "2.0.0",
   "description": "Unified Quantum Field Force (UQFF) Computational Engine - 79 Astrophysical Systems",
@@ -22,7 +19,6 @@
   ],
   "author": "Daniel T. Murphy",
   "license": "MIT",
->>>>>>> a0843d4d
   "dependencies": {
     "@anthropic-ai/sdk": "^0.68.0"
   },
